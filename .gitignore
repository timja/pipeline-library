--- conflicted
+++ resolved
@@ -1,12 +1,10 @@
 *.sw*
 build/
-<<<<<<< HEAD
-target
+target/
+
+# IDEA
+.idea
 
 # Visual Studio Code
 .project
-.settings
-=======
-.idea
-target
->>>>>>> 53f30fa2
+.settings