--- conflicted
+++ resolved
@@ -1,8 +1,4 @@
 *.sw*
 build/
-<<<<<<< HEAD
 .idea
-=======
-
-target
->>>>>>> 6fdfa862
+target