--- conflicted
+++ resolved
@@ -131,8 +131,7 @@
                     def javaOptions = defaultJavaOptions.clone()
                     def commandBaseWithFutureJava = ""
                     //Add shm-size to avoid selenium.WebDriverException exceptions like 'Failed to decode response from marionette' and webdriver closed
-                    def containerArgs = "-v /var/run/docker.sock:/var/run/docker.sock -u ath-user --shm-size 2g"
-                    containerArgs += " -e java_version=${currentJdk}"
+                    def containerargs = "-v /var/run/docker.sock:/var/run/docker.sock -u ath-user --shm-size 2g"
 
                     if(configFile) {
                         containerArgs += " -e CONFIG=../${configFile}" // ATH runs are executed in a subfolder, hence path needs to take that into account
@@ -141,6 +140,7 @@
                     if ( currentJdk  > 8) {
                         // Add environment variable
                         commandBaseWithFutureJava = "JENKINS_OPTS=\"--enable-future-java\" "
+                        containerArgs += " -e java_version=${currentJdk}"
 
                         // Add modules removed
                         javaOptions << "-p /home/ath-user/jdk11-libs/jaxb-api.jar:/home/ath-user/jdk11-libs/javax.activation.jar"
@@ -197,8 +197,6 @@
     unstashResources(localSnapshots, localPluginsStashName)
     athContainerImage.inside(containerArgs) {
         realtimeJUnit(testResults: 'target/surefire-reports/TEST-*.xml', testDataPublishers: [[$class: 'AttachmentPublisher']]) {
-<<<<<<< HEAD
-<<<<<<< HEAD
             /*
             If you want to compile with java > 8 and have all needed, do it
             If you want to compile with java > 8 and you lack the set-java script, FAILURE
@@ -213,25 +211,6 @@
             elif [ ! -x ./set-java.sh ]; then
                 echo "INFO: ./set-java.sh not found because you are using old ATH sources, please consider to update ATH sources and docker image";
             fi
-=======
-=======
->>>>>>> 0ce719bd
-            // Allow call old images without the set-java.sh script. A message is showed if it doesn't exist to alert
-            // that you are using a new pipeline-library with an old ATH source/image (... type: ./set-java.sh: not found)
-            def command = '''
-            if [ -x ./set-java.sh ]; then
-                ./set-java.sh $java_version;
-            else
-                if [ $java_version -gt 8 ]; then
-                    echo "Info: ./set-java.sh not found because you are using old ATH sources, $java_version cannot be used, instead java 8 will be used"
-                else
-                    echo "Info: ./set-java.sh not found because you are using old ATH sources, please consider to update ATH sources and docker image"
-                fi;
-            fi;
-<<<<<<< HEAD
->>>>>>> d2f20dc... [INFRA-1953] using -x as propose, improve message and java variable
-=======
->>>>>>> 0ce719bd
 
             eval "$(./vnc.sh)" \
             && export DISPLAY=$BROWSER_DISPLAY \
@@ -241,13 +220,7 @@
             '''
 
             command += prepareCommand(commandBase, discriminator, localSnapshots, localPluginsStashName)
-<<<<<<< HEAD
-<<<<<<< HEAD
-=======
-=======
->>>>>>> 0ce719bd
             if (!javaOptions.isEmpty()) {
->>>>>>> d2f20dc... [INFRA-1953] using -x as propose, improve message and java variable
                 command = """export JAVA_OPTS="${javaOptions.join(' ')}" && ${command}"""
             }
 
