--- conflicted
+++ resolved
@@ -93,15 +93,6 @@
                                     mavenOptions += "-DskipTests"
                                 }
                                 mavenOptions += "clean install"
-<<<<<<< HEAD
-                                infra.runMaven(mavenOptions, jdk, null, null, addToolEnv)
-=======
-                                if (runFindbugs) {
-                                    mavenOptions += "findbugs:findbugs"
-                                }
-                                if (runCheckstyle) {
-                                    mavenOptions += "checkstyle:checkstyle"
-                                }
                                 try {
                                     infra.runMaven(mavenOptions, jdk, null, null, addToolEnv)
                                 } finally {
@@ -109,7 +100,6 @@
                                         junit('**/target/surefire-reports/**/*.xml,**/target/failsafe-reports/**/*.xml')
                                     }
                                 }
->>>>>>> 909e8c87
                             } else {
                                 echo "WARNING: Gradle mode for buildPlugin() is deprecated, please use buildPluginWithGradle()"
                                 List<String> gradleOptions = [
@@ -136,38 +126,6 @@
                         }
 
                         stage("Archive (${stageIdentifier})") {
-<<<<<<< HEAD
-                            if (!skipTests) {
-                                String testReports
-                                if (isMaven) {
-                                    testReports = '**/target/surefire-reports/**/*.xml,**/target/failsafe-reports/**/*.xml'
-                                } else {
-                                    testReports = '**/build/test-results/**/*.xml'
-                                }
-                                junit testReports
-                                // TODO do this in a finally-block so we capture all test results even if one branch aborts early
-=======
-                            if (isMaven && archiveFindbugs) {
-                                def fp = [pattern: params?.findbugs?.pattern ?: '**/target/findbugsXml.xml']
-                                if (params?.findbugs?.unstableNewAll) {
-                                    fp['unstableNewAll'] = "${params.findbugs.unstableNewAll}"
-                                }
-                                if (params?.findbugs?.unstableTotalAll) {
-                                    fp['unstableTotalAll'] = "${params.findbugs.unstableTotalAll}"
-                                }
-                                findbugs(fp)
-                            }
-                            if (isMaven && archiveCheckstyle) {
-                                def cp = [pattern: params?.checkstyle?.pattern ?: '**/target/checkstyle-result.xml']
-                                if (params?.checkstyle?.unstableNewAll) {
-                                    cp['unstableNewAll'] = "${params.checkstyle.unstableNewAll}"
-                                }
-                                if (params?.checkstyle?.unstableTotalAll) {
-                                    cp['unstableTotalAll'] = "${params.checkstyle.unstableTotalAll}"
-                                }
-                                checkstyle(cp)
->>>>>>> 909e8c87
-                            }
                             if (failFast && currentBuild.result == 'UNSTABLE') {
                                 error 'There were test failures; halting early'
                             }
